import { useEffect, useMemo, useState } from 'react'
import { useNavigate, useParams } from 'react-router-dom'
import {
  deleteAnimeSource,
  deleteAnimeSourceSingle,
  fullSourceUpdate,
  getAnimeDetail,
  getAnimeLibrary,
  getAnimeSource,
  incrementalUpdate,
  setAnimeSource,
  toggleSourceFavorite,
  toggleSourceIncremental,
} from '../../apis'
import {
  Button,
  Card,
  Col,
  Empty,
  Input,
  List,
  message,
  Modal,
  Row,
  Space,
  Table,
} from 'antd'
import { DANDAN_TYPE_DESC_MAPPING } from '../../configs'
import { RoutePaths } from '../../general/RoutePaths'
import dayjs from 'dayjs'
import { MyIcon } from '@/components/MyIcon'
import classNames from 'classnames'
import { padStart } from 'lodash'

export const AnimeDetail = () => {
  const { id } = useParams()
  const [loading, setLoading] = useState(true)
  const [sourceList, setSourceList] = useState([])
  const [animeDetail, setAnimeDetail] = useState({})
  const [libraryList, setLibraryList] = useState([])
  const [renderList, setRenderList] = useState([])
  const [editOpen, setEditOpen] = useState(false)
  const [keyword, setKeyword] = useState('')
  const [selectedRows, setSelectedRows] = useState([])

  const navigate = useNavigate()

  console.log(sourceList, 'sourceList')

  const totalEpisodeCount = useMemo(() => {
    return sourceList.reduce((total, item) => {
      return total + item.episodeCount
    }, 0)
  }, [sourceList])

  const getDetail = async () => {
    setLoading(true)
    try {
      const [detailRes, sourceRes] = await Promise.all([
        getAnimeDetail({
          animeId: Number(id),
        }),
        getAnimeSource({
          animeId: Number(id),
        }),
      ])
      setAnimeDetail(detailRes.data)
      setSourceList(sourceRes.data)
      setLoading(false)
    } catch (error) {
      navigate('/library')
    }
  }

  const handleEditSource = async () => {
    try {
      const res = await getAnimeLibrary()
      const list =
        res.data?.animes?.filter(it => it.animeId !== animeDetail.animeId) || []
      setLibraryList(list)
      setRenderList(list)
      setEditOpen(true)
    } catch (error) {
      message.error('获取数据源失败')
    }
  }

  useEffect(() => {
    setRenderList(libraryList.filter(it => it.title.includes(keyword)))
  }, [keyword, libraryList])

  const handleConfirmSource = item => {
    Modal.confirm({
      title: '关联数据源',
      zIndex: 1002,
      content: (
        <div>
          您确定要将当前作品的所有数据源关联到 "{item.title}" (ID:
          {item.animeId}) 吗？
          <br />
          此操作不可撤销！
        </div>
      ),
      okText: '确认',
      cancelText: '取消',
      onOk: async () => {
        try {
          await setAnimeSource({
            sourceAnimeId: animeDetail.animeId,
            targetAnimeId: item.animeId,
          })
          message.success('关联成功')
          setEditOpen(false)
          navigate(RoutePaths.LIBRARY)
        } catch (error) {
          message.error(`关联失败:${error.message}`)
        }
      },
    })
  }

  const handleBatchDelete = () => {
    Modal.confirm({
      title: '删除数据源',
      zIndex: 1002,
      content: (
        <div>
          您确定要删除选中的 {selectedRows.length} 个数据源吗？
          <br />
          此操作将在后台提交一个批量删除任务。
        </div>
      ),
      okText: '确认',
      cancelText: '取消',
      onOk: async () => {
        try {
          const res = await deleteAnimeSource({
            sourceIds: selectedRows?.map(it => it.sourceId),
          })
          goTask(res)
        } catch (error) {
          message.error(`提交批量删除任务失败:${error.message}`)
        }
      },
    })
  }

  const handleDeleteSingle = record => {
    Modal.confirm({
      title: '删除数据源',
      zIndex: 1002,
      content: (
        <div>
          您确定要删除这个数据源吗？
          <br />
          此操作将在后台提交一个删除任务。
        </div>
      ),
      okText: '确认',
      cancelText: '取消',
      onOk: async () => {
        try {
          const res = await deleteAnimeSourceSingle({
            sourceId: record.sourceId,
          })
          goTask(res)
        } catch (error) {
          message.error(`提交删除任务失败:${error.message}`)
        }
      },
    })
  }

  const handleIncrementalUpdate = record => {
    Modal.confirm({
      title: '增量刷新',
      zIndex: 1002,
      content: (
        <div>
          您确定要为 '{animeDetail.title}' 的这个数据源执行增量更新吗？
          <br />
          此操作将尝试获取下一集。
        </div>
      ),
      okText: '确认',
      cancelText: '取消',
      onOk: async () => {
        try {
          const res = await incrementalUpdate({
            sourceId: record.sourceId,
          })
          goTask(res)
        } catch (error) {
          message.error(`启动增量更新任务失败: ${error.message}`)
        }
      },
    })
  }

  const handleFullSourceUpdate = record => {
    Modal.confirm({
      title: '全量刷新',
      zIndex: 1002,
      content: (
        <div>您确定要为 '{animeDetail.title}' 的这个数据源执行全量更新吗？</div>
      ),
      okText: '确认',
      cancelText: '取消',
      onOk: async () => {
        try {
          const res = await fullSourceUpdate({
            sourceId: record.sourceId,
          })
          goTask(res)
        } catch (error) {
          message.error(`启动刷新任务失败: ${error.message}`)
        }
      },
    })
  }

  const goTask = res => {
    Modal.confirm({
      title: '提示',
      zIndex: 1002,
      content: (
        <div>
          {res.data?.message || '任务已提交'}
          <br />
          是否立即跳转到任务管理器查看进度？
        </div>
      ),
      okText: '确认',
      cancelText: '取消',
      onOk: () => {
        navigate(`${RoutePaths.TASK}?status=all`)
      },
      onCancel: () => {
        getDetail()
        setSelectedRows([])
      },
    })
  }

  const columns = [
    {
      title: '源提供方',
      dataIndex: 'providerName',
      key: 'providerName',
      width: 100,
    },
    {
      title: '媒体库ID',
      dataIndex: 'mediaId',
      key: 'mediaId',
      width: 200,
    },
    {
      title: '状态',
      width: 100,
      dataIndex: 'isFavorited',
      key: 'isFavorited',
      render: (_, record) => {
        return (
          <Space>
            {record.isFavorited && (
              <MyIcon
                icon="favorites-fill"
                size={20}
                className="text-yellow-300"
              />
            )}
            {record.incrementalRefreshEnabled && (
              <MyIcon icon="clock" size={20} className="text-red-400" />
            )}
          </Space>
        )
      },
    },

    {
      title: '收录时间',
      dataIndex: 'createdAt',
      key: 'createdAt',
      width: 200,
      render: (_, record) => {
        return (
          <div>{dayjs(record.createdAt).format('YYYY-MM-DD HH:mm:ss')}</div>
        )
      },
    },
    {
      title: '操作',
      width: 180,
      fixed: 'right',
      render: (_, record) => {
        return (
          <Space>
            <span
              className="cursor-pointer hover:text-primary"
              onClick={async () => {
                try {
                  await toggleSourceFavorite({
                    sourceId: record.sourceId,
                  })
                  setSourceList(list => {
                    return list.map(it => {
                      if (it.sourceId === record.sourceId) {
                        return {
                          ...it,
                          isFavorited: !it.isFavorited,
                        }
                      } else {
                        return it
                      }
                    })
                  })
                } catch (error) {
                  alert(`操作失败: ${error.message}`)
                }
              }}
            >
              {record.isFavorited ? (
                <MyIcon
                  icon="favorites-fill"
                  size={20}
                  className="text-yellow-300"
                />
              ) : (
                <MyIcon icon="favorites" size={20} />
              )}
            </span>
            <span
              className="cursor-pointer hover:text-primary"
              onClick={async () => {
                try {
                  await toggleSourceIncremental({
                    sourceId: record.sourceId,
                  })
                  setSourceList(list => {
                    return list.map(it => {
                      if (it.sourceId === record.sourceId) {
                        return {
                          ...it,
                          incrementalRefreshEnabled:
                            !it.incrementalRefreshEnabled,
                        }
                      } else {
                        return it
                      }
                    })
                  })
                } catch (error) {
                  alert(`操作失败: ${error.message}`)
                }
              }}
            >
              <MyIcon
                icon="clock"
                size={20}
                className={classNames({
                  'text-red-400': record.incrementalRefreshEnabled,
                })}
              ></MyIcon>
            </span>
            <span
              className="cursor-pointer hover:text-primary"
              onClick={() => handleIncrementalUpdate(record)}
            >
              <MyIcon icon="zengliang" size={20}></MyIcon>
            </span>
            <span
              className="cursor-pointer hover:text-primary"
              onClick={() => {
                navigate(`/episode/${record.sourceId}?animeId=${id}`)
              }}
            >
              <MyIcon icon="book" size={20}></MyIcon>
            </span>
            <span
              className="cursor-pointer hover:text-primary"
              onClick={() => handleFullSourceUpdate(record)}
            >
              <MyIcon icon="refresh" size={20}></MyIcon>
            </span>
            <span
              className="cursor-pointer hover:text-primary"
              onClick={() => {
                handleDeleteSingle(record)
              }}
            >
              <MyIcon icon="delete" size={20}></MyIcon>
            </span>
          </Space>
        )
      },
    },
  ]

  const rowSelection = {
    onChange: (_, selectedRows) => {
      console.log('selectedRows: ', selectedRows)
      setSelectedRows(selectedRows)
    },
  }

  useEffect(() => {
    getDetail()
  }, [])

  let imageSrc = animeDetail.localImagePath || animeDetail.imageUrl
  // 兼容旧的、错误的缓存路径
  if (imageSrc && imageSrc.startsWith('/images/')) {
    imageSrc = imageSrc.replace('/images/', '/data/images/')
  }

  return (
    <div className="my-6">
      <Card loading={loading} title={null}>
        <Row gutter={[12, 12]}>
          <Col md={20} xs={24}>
            <div className="flex items-center justify-start gap-4">
<<<<<<< HEAD
              {/* 优先使用本地缓存图片，否则回退到原始URL */}
              {(animeDetail.localImagePath || animeDetail.imageUrl) && (
                <img
                  src={animeDetail.localImagePath || animeDetail.imageUrl}
                  className="h-[100px]"
                />
=======
              {imageSrc && (
                <img src={imageSrc} className="h-[100px]" />
>>>>>>> 9226dd9e
              )}
              <div>
                <div className="text-xl font-bold mb-3">
                  {animeDetail.title}（Season{' '}
                  {padStart(String(animeDetail.season), 2, '0')}）
                </div>
                <div className="flex items-center justify-start gap-2">
                  <span>总集数: {totalEpisodeCount}</span>|
                  <span>已关联 {sourceList.length} 个源</span>
                </div>
              </div>
            </div>
          </Col>
          <Col md={4} xs={24}>
            <div className="h-full flex items-center">
              <Button
                type="primary"
                block
                onClick={() => {
                  handleEditSource()
                }}
              >
                调整关联数据源
              </Button>
            </div>
          </Col>
        </Row>
        <div className="mt-6">
          <Button
            onClick={() => {
              handleBatchDelete()
            }}
            type="primary"
            disabled={!selectedRows.length}
            style={{ marginBottom: 16 }}
          >
            删除选中
          </Button>
          {!!sourceList?.length ? (
            <Table
              rowSelection={{ type: 'checkbox', ...rowSelection }}
              pagination={false}
              size="small"
              dataSource={sourceList}
              columns={columns}
              rowKey={'sourceId'}
              scroll={{ x: '100%' }}
            />
          ) : (
            <Empty />
          )}
        </div>
      </Card>
      <Modal
        title={`为 "${animeDetail.title}"调整关联`}
        open={editOpen}
        footer={null}
        zIndex={110}
        onCancel={() => setEditOpen(false)}
      >
        <div>
          此操作会将 "{animeDetail.title}" (ID: {animeDetail.animeId})
          下的所有数据源移动到您选择的另一个作品条目下，然后删除原条目。
        </div>
        <div className="flex items-center justify-between my-4">
          <div className="text-base font-bold">选择目标作品</div>
          <div>
            <Input
              placeholder="搜索目标作品"
              onChange={e => setKeyword(e.target.value)}
            />
          </div>
        </div>
        <List
          itemLayout="vertical"
          size="large"
          dataSource={renderList}
          pagination={{
            pageSize: 10,
          }}
          renderItem={(item, index) => {
            return (
              <List.Item key={index}>
                <div className="flex justify-between items-center">
                  <div className="flex items-center justify-start">
                    <img width={60} alt="logo" src={item.imageUrl} />
                    <div className="ml-4">
                      <div className="text-base font-bold mb-2">
                        {item.title}（ID: {item.animeId}）
                      </div>
                      <div>
                        <span>季:{item.season}</span>
                        <span className="ml-3">
                          类型:{DANDAN_TYPE_DESC_MAPPING[item.type]}
                        </span>
                      </div>
                    </div>
                  </div>
                  <div>
                    <Button
                      type="primary"
                      onClick={() => {
                        handleConfirmSource(item)
                      }}
                    >
                      关联
                    </Button>
                  </div>
                </div>
              </List.Item>
            )
          }}
        />
      </Modal>
    </div>
  )
}<|MERGE_RESOLUTION|>--- conflicted
+++ resolved
@@ -420,17 +420,8 @@
         <Row gutter={[12, 12]}>
           <Col md={20} xs={24}>
             <div className="flex items-center justify-start gap-4">
-<<<<<<< HEAD
-              {/* 优先使用本地缓存图片，否则回退到原始URL */}
-              {(animeDetail.localImagePath || animeDetail.imageUrl) && (
-                <img
-                  src={animeDetail.localImagePath || animeDetail.imageUrl}
-                  className="h-[100px]"
-                />
-=======
               {imageSrc && (
                 <img src={imageSrc} className="h-[100px]" />
->>>>>>> 9226dd9e
               )}
               <div>
                 <div className="text-xl font-bold mb-3">
