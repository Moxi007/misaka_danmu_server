# 御坂网络弹幕服务
  

一个功能强大的自托管弹幕（Danmaku）聚合与管理服务，兼容 [dandanplay](https://api.dandanplay.net/swagger/index.html) API 规范。

本项目旨在通过刮削主流视频网站的弹幕，为您自己的媒体库提供一个统一、私有的弹幕API。它自带一个现代化的Web界面，方便您管理弹幕库、搜索源、API令牌和系统设置。

## ✨ 核心功能

- **多源刮削**: 自动从 Bilibili、腾讯视频、爱奇艺、优酷等多个来源获取弹幕。
- **智能匹配**: 通过文件名或元数据（TMDB, TVDB等）智能匹配您的影视文件，提供准确的弹幕。
- **Web管理界面**: 提供一个直观的Web UI，用于：
  - 搜索和手动导入弹幕。
  - 管理已收录的媒体库、数据源和分集。
  - 创建和管理供第三方客户端（如 yamby, hills, 小幻影视）使用的API令牌。
  - 配置搜索源的优先级和启用状态。
  - 查看后台任务进度和系统日志。
- **元数据整合**: 支持与 TMDB, TVDB, Bangumi, Douban, IMDb 集成，丰富您的媒体信息。
- **自动化**: 支持通过 Webhook 接收来自 Sonarr, Radarr, Emby 等服务的通知，实现全自动化的弹幕导入。
- **灵活部署**: 提供 Docker 镜像和 Docker Compose 文件，方便快速部署。

## 🚀 快速开始 (使用 Docker Compose)

推荐使用 Docker 和 Docker Compose 进行部署。我们将分两步部署：先部署数据库，再部署应用本身。

### 步骤 1: 部署 MySQL 数据库

1.  在一个合适的目录（例如 `/opt/docker/danmu-api`）下，创建一个名为 `docker-compose.mysql.yml` 的文件，内容如下：

    ```yaml
    # docker-compose.mysql.yml
    version: '3.5'
    services:
      mysql:
        image: mysql:8.1.0-oracle
        restart: always
        privileged: true
        container_name: danmu-mysql
        volumes:
          - ./mysql-data:/var/lib/mysql
          - ./mysql-conf:/etc/mysql/conf.d
          - ./mysql-logs:/logs
        command:
          --character-set-server=utf8mb4
          --collation-server=utf8mb4_general_ci
          --explicit_defaults_for_timestamp=true
        environment:
          # !!! 重要：请务必替换为您的强密码 !!!
          MYSQL_ROOT_PASSWORD: "your_strong_root_password"
          MYSQL_DATABASE: "danmuapi"
          MYSQL_USER: "danmuapi"
          MYSQL_PASSWORD: "your_strong_user_password"
          TZ: "Asia/Shanghai"
        ports:
          - "3306:3306"
    ```

2.  **重要**: 修改文件中的 `MYSQL_ROOT_PASSWORD` 和 `MYSQL_PASSWORD` 为您自己的安全密码。

3.  在 `docker-compose.mysql.yml` 所在目录运行命令启动数据库：
    ```bash
    docker-compose -f docker-compose.mysql.yml up -d
    ```

### 步骤 2: 部署 Misaka Danmu Server 应用

1.  在同一个目录下，创建另一个名为 `docker-compose.app.yml` 的文件，内容如下。

    ```yaml
    # docker-compose.app.yml
    version: '3.8'
    services:
      app:
        # 替换为您自己的Docker Hub用户名和镜像名，或使用本地构建
        image: l429609201/misaka_danmu_server:latest
        container_name: misaka-danmu-server # 容器名称
        restart: unless-stopped
        # 使用主机网络模式，容器将直接使用宿主机的网络。
        # 这意味着容器内的 127.0.0.1 就是宿主机的 127.0.0.1。
        # 应用将直接在宿主机的 7768 端口上可用，无需端口映射。
        network_mode: "host"
        environment:
          # --- 权限配置 ---
          # 设置运行容器的用户和组ID，以匹配您宿主机的用户，避免挂载卷的权限问题。
          - PUID=1000
          - PGID=1000
          - UMASK=0022
          # --- 服务配置 ---
          # 应用将监听在宿主机的 0.0.0.0:7768 上
          - DANMUAPI_SERVER__HOST=0.0.0.0
          - DANMUAPI_SERVER__PORT=7768
          # --- 数据库连接配置 ---
        # 推荐使用host模式
          # '127.0.0.1' 指向宿主机，因为我们使用了主机网络模式
          - DANMUAPI_DATABASE__HOST=127.0.0.1
          - DANMUAPI_DATABASE__PORT=3306
          - DANMUAPI_DATABASE__NAME=danmuapi
          # !!! 重要：请使用您在步骤1中为数据库设置的用户名和密码 !!!
          - DANMUAPI_DATABASE__USER=danmuapi
          - DANMUAPI_DATABASE__PASSWORD=your_strong_user_password
    
          
          # --- 初始管理员配置 ---
          - DANMUAPI_ADMIN__INITIAL_USER=admin
        volumes:
          # 挂载 config 目录以持久化日志和配置文件。
          # 由于我们使用了 'user' 指令，容器进程将有权限写入此目录。
          - ./config:/app/config
    ```

2.  **重要**:
    -   确保 `DANMUAPI_DATABASE__PASSWORD` 与您在 `docker-compose.mysql.yml` 中设置的 `MYSQL_PASSWORD` 一致。


3.  在同一目录运行命令启动应用：
    ```bash
    docker-compose -f docker-compose.app.yml up -d
    ```

### 步骤 3: 访问和配置

- **访问Web UI**: 打开浏览器，访问 `http://<您的服务器IP>:7768`。
- **初始登录**:
  - 用户名: `admin` (或您在环境变量中设置的值)。
  - 密码: 首次启动时会在容器的日志中生成一个随机密码。请使用 `docker logs danmu-api` 查看。
- **开始使用**: 登录后，请先在 "设置" -> "账户安全" 中修改您的密码，然后在 "搜索源" 和 "设置" 页面中配置您的API密钥。

## 客户端配置

### 1. 获取弹幕 Token

- 在 Web UI 的 "弹幕Token" 页面，点击 "添加Token" 来创建一个新的访问令牌。
- 创建后，您会得到一串随机字符，这就是您的弹幕 Token。
- 可通过配置自定义域名之后直接点击复制，会帮你拼接好相关的链接

### 2. 配置弹幕接口

在您的播放器（如 Yamby, Hills, 小幻影视等）的自定义弹幕接口设置中，填入以下格式的地址：

`http://<服务器IP>:<端口>/api/<你的Token>`

-   `<服务器IP>`: 部署本服务的主机 IP 地址。
-   `<端口>`: 部署本服务时设置的端口（默认为 `7768`）。
-   `<你的Token>`: 您在上一步中创建的 Token 字符串。

**示例:**

假设您的服务部署在 `192.168.1.100`，端口为 `7768`，创建的 Token 是 `Q2KHYcveM0SaRKvxomQm`。

-   **对于 Yamby / Hills:**
    在自定义弹幕接口中填写：
    `http://192.168.1.100:7768/api/Q2KHYcveM0SaRKvxomQm`

-   **对于 小幻影视:**
    小幻影视可能需要一个包含 `/api/v2` 的路径，您可以填写：
    `http://192.168.1.100:7768/api/Q2KHYcveM0SaRKvxomQm/api/v2`

> **兼容性说明**: 本服务已对路由进行特殊处理，无论您使用 `.../api/<Token>` 还是 `.../api/<Token>/api/v2` 格式，服务都能正确响应，以最大程度兼容不同客户端。
<<<<<<< HEAD

## Webhook 配置 

本服务支持通过 Webhook 接收来自 Emby 等媒体服务器的通知，实现新媒体入库后的弹幕自动搜索和导入。

### 1. 获取 Webhook URL

1.  在 Web UI 的 "设置" -> "Webhook" 页面，您会看到一个为您生成的唯一的 **API Key**。
2.  根据您要集成的服务，复制对应的 Webhook URL。URL 的通用格式为：
    `http://<服务器IP>:<端口>/api/webhook/{服务名}?api_key=<你的API_Key>`

    -   `<服务器IP>`: 部署本服务的主机 IP 地址。
    -   `<端口>`: 部署本服务时设置的端口（默认为 `7768`）。
    -   `{服务名}`: webhook界面中下方已加载的服务名称，例如 `emby`。
    -   `<你的API_Key>`: 您在 Webhook 设置页面获取的密钥。

### 2. 配置 Emby

在 Emby 中设置 Webhook 以在媒体入库时通知本服务。

1.  登录您的 Emby 服务器管理后台。
2.  导航到 **通知** (Notifications)。
3.  点击 **添加通知** (Add Notification)，选择 **Webhook** 类型。
4.  在 **Webhook URL** 字段中，填入您的 Emby Webhook URL，例如：
    ```
    http://192.168.1.100:7768/api/webhook/emby?api_key=your_webhook_api_key_here
    ```
5.  **关键步骤**: 在 **事件** (Events) 部分，请务必**只勾选**以下事件：
    -   **项目已添加 (Item Added)**: 这是新媒体入库的事件，其对应的事件名为 `新媒体添加`。
6.  确保 **发送内容类型** (Content type) 设置为 `application/json`。
7.  保存设置。

现在，当有新的电影或剧集添加到您的 Emby 媒体库时，本服务将自动收到通知，并创建一个后台任务来为其搜索和导入弹幕。
=======
>>>>>>> ced39760
<|MERGE_RESOLUTION|>--- conflicted
+++ resolved
@@ -156,7 +156,7 @@
     `http://192.168.1.100:7768/api/Q2KHYcveM0SaRKvxomQm/api/v2`
 
 > **兼容性说明**: 本服务已对路由进行特殊处理，无论您使用 `.../api/<Token>` 还是 `.../api/<Token>/api/v2` 格式，服务都能正确响应，以最大程度兼容不同客户端。
-<<<<<<< HEAD
+
 
 ## Webhook 配置 
 
@@ -190,5 +190,3 @@
 7.  保存设置。
 
 现在，当有新的电影或剧集添加到您的 Emby 媒体库时，本服务将自动收到通知，并创建一个后台任务来为其搜索和导入弹幕。
-=======
->>>>>>> ced39760
